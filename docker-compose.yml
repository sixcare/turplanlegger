version: '3.9'

services:
  turplanlegger-api:
<<<<<<< HEAD
    image: ghcr.io/sixcare/turplanlegger-api:latest
=======
    image: ghcr.io/sixcare/turplanlegger-api:main
>>>>>>> fe4c2e0e
    environment:
      - TP_DATABASE_URI=${TP_DATABASE_URI:-postgresql://turadm:passord@turplanlegger-db/turplanlegger?connect_timeout=10&application_name=turplanlegger-api}
      - TP_DATABASE_NAME=${TP_DATABASE_NAME:-turplanlegger}
      - TP_DATABASE_MAX_RETRIES=${TP_DATABASE_MAX_RETRIES:-2}
      - TP_DATABASE_MIN_POOL_SIZE=${TP_DATABASE_MIN_POOL_SIZE:-2}
      - TP_DATABASE_MAX_POOL_SIZE=${TP_DATABASE_MAX_POOL_SIZE:-10}
      - TP_DATABASE_TIMEOUT=${TP_DATABASE_TIMEOUT:-10}
      - TP_DATABASE_MAX_WAITING=${TP_DATABASE_MAX_WAITING:-0}
      - TP_DATABASE_MAX_LIFETIME=${TP_DATABASE_MAX_LIFETIME:-1800}
      - TP_DATABASE_MAX_IDLE=${TP_DATABASE_MAX_IDLE:-300}
      - TP_DATABASE_RECONNECT_TIMEOUT=${TP_DATABASE_RECONNECT_TIMEOUT:-90}
      - TP_DATABASE_CONNECTION_TEST_TIMEOUT=${TP_DATABASE_CONNECTION_TEST_TIMEOUT:-1}
      - TP_LOG_LEVEL=${TP_LOG_LEVEL:-INFO}
      - TP_CREATE_ADMIN_USER=${TP_CREATE_ADMIN_USER:-0}
      - TP_ADMIN_EMAIL=${TP_ADMIN_EMAIL:-test@test.com}
      - TP_ADMIN_PASSWORD=${TP_ADMIN_PASSWORD:-Changeme}
      - TP_CORS_ORIGINS=${TP_CORS_ORIGINS:-http://localhost:3000}
      - TP_AUDIENCE=${TP_AUDIENCE:-0149fc65-259e-4895-9034-e144c242f733}
      - TP_AZURE_AD_B2C_KEY_URL=${TP_AZURE_AD_B2C_KEY_URL:-https://turplanlegger.b2clogin.com/turplanlegger.onmicrosoft.com/discovery/v2.0/keys?p=b2c_1_signin}
      - TP_TOKEN_EXPIRE_TIME=${TP_TOKEN_EXPIRE_TIME:-86400}
      - TP_SECRET_KEY=${TP_SECRET_KEY}
      - TP_SECRET_KEY_ID=${TP_SECRET_KEY_ID}
    hostname: turplanlegger-api
    restart: unless-stopped
    ports:
      - '${TP_PORT:-5000}:5000'
    depends_on:
      - turplanlegger-db
    networks:
      - turplanlegger-network

  turplanlegger-db:
    image: postgres:15-alpine
    hostname:  turplanlegger-db
    restart: unless-stopped
    healthcheck:
      test: ["CMD-SHELL", "pg_isready -d $${POSTGRES_DB} -U $${POSTGRES_USER}"]
      start_period: 20s
      interval: 30s
      retries: 5
      timeout: 5s
    volumes:
      - database:/var/lib/postgresql/data
    environment:
      - POSTGRES_USER=${TP_POSTGRES_USER:-turadm}
      - POSTGRES_PASSWORD=${TP_POSTGRES_PASSWORD:-passord}
      - POSTGRES_DB=${TP_POSTGRES_DB:-turplanlegger}
    networks:
      - turplanlegger-network

volumes:
  database:
    driver: local

networks:
  turplanlegger-network:
    name: turplanlegger-network<|MERGE_RESOLUTION|>--- conflicted
+++ resolved
@@ -2,11 +2,7 @@
 
 services:
   turplanlegger-api:
-<<<<<<< HEAD
-    image: ghcr.io/sixcare/turplanlegger-api:latest
-=======
     image: ghcr.io/sixcare/turplanlegger-api:main
->>>>>>> fe4c2e0e
     environment:
       - TP_DATABASE_URI=${TP_DATABASE_URI:-postgresql://turadm:passord@turplanlegger-db/turplanlegger?connect_timeout=10&application_name=turplanlegger-api}
       - TP_DATABASE_NAME=${TP_DATABASE_NAME:-turplanlegger}
