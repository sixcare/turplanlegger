import json
import unittest
from datetime import datetime, timedelta

from turplanlegger.app import create_app, db
from turplanlegger.auth.utils import hash_password
from turplanlegger.models.user import User


class TripsTestCase(unittest.TestCase):
    @classmethod
    def setUpClass(cls):
        config = {
            'TESTING': True,
            'SECRET_KEY': 'test',
            'SECRET_KEY_ID': 'test',
            'LOG_LEVEL': 'INFO',
            'CREATE_ADMIN_USER': True,
        }

        cls.app = create_app(config)
        cls.client = cls.app.test_client()

        cls.user1 = User.create(
            User(
                name='Ola',
                last_name='Nordamnn',
                email='old.nordmann@norge.no',
                auth_method='basic',
                password=hash_password('test'),
            )
        )
        cls.user2 = User.create(
            User(
                name='Kari',
                last_name='Nordamnn',
                email='kari.nordmann@norge.no',
                auth_method='basic',
                password=hash_password('test'),
            )
        )
        cls.route = {
            'route': (
                '{"type":"LineString","coordinates":[[11.615295,60.603483],[11.638641,60.612921],'
                '[11.6819,60.613258],[11.697693,60.601797],[11.712112,60.586622],[11.703873,60.574476],'
                '[11.67984,60.568064],[11.640015,60.576838],[11.611862,60.587296]]}'
            ),
        }
        cls.note = {'content': 'Are er kul', 'name': 'Best note ever'}
        cls.item_list = {
            'name': 'Test list',
            'items': [{'content': 'item one'}, {'content': 'item two'}, {'content': 'item three'}],
            'items_checked': [{'content': 'item four'}, {'content': 'item five'}],
        }
        cls.trip = {
            'name': 'UTrippin?',
        }
        cls.trip2 = {
            'name': 'Petter b trippin',
        }
        cls.trip_with_date = {
            'name': 'where u trippin',
            'dates': [
                {
                    'start_time': datetime.now().isoformat(),
                    'end_time': (datetime.now() + timedelta(minutes=5)).isoformat(),
                }
            ],
        }
        cls.trip_with_multiple_dates = {
            'name': 'trippin pete',
            'dates': [
                {
                    'start_time': datetime.now().isoformat(),
                    'end_time': (datetime.now() + timedelta(minutes=10)).isoformat(),
                },
                {
                    'start_time': (datetime.now() + timedelta(days=5)).isoformat(),
                    'end_time': (datetime.now() + timedelta(days=8)).isoformat(),
                },
            ],
        }
        cls.trip_with_multiple_dates_one_selected = {
            'name': 'trippin pete',
            'dates': [
                {
                    'start_time': datetime.now().isoformat(),
                    'end_time': (datetime.now() + timedelta(minutes=10)).isoformat(),
                    'selected': True,
                },
                {
                    'start_time': (datetime.now() + timedelta(days=5)).isoformat(),
                    'end_time': (datetime.now() + timedelta(days=8)).isoformat(),
                },
            ],
        }
        cls.trip_with_invalid_date = {
            'name': 'no trip for u',
            'dates': [
                {
                    'start_time': datetime.now().isoformat(),
                    'end_time': (datetime.now() - timedelta(minutes=5)).isoformat(),
                }
            ],
        }
        cls.trip_with_date_no_start = {
            'name': 'no trip for u2',
            'dates': [{'end_time': (datetime.now() - timedelta(minutes=5)).isoformat()}],
        }
        cls.trip_with_date_no_end = {
            'name': 'no trip for u3',
            'dates': [
                {
                    'start_time': datetime.now().isoformat(),
                }
            ],
        }

        response = cls.client.post(
            '/login',
            data=json.dumps({'email': cls.user1.email, 'password': 'test'}),
            headers={'Content-type': 'application/json'},
        )

        if response.status_code != 200:
            raise RuntimeError('Failed to login')

        data = json.loads(response.data.decode('utf-8'))

        cls.headers_json = {'Content-type': 'application/json', 'Authorization': f'Bearer {data["token"]}'}
        cls.headers = {'Authorization': f'Bearer {data["token"]}'}

    def tearDown(self):
        db.truncate_table('trips')
        db.truncate_table('trip_dates')
        db.truncate_table('routes')
        db.truncate_table('item_lists')
        db.truncate_table('lists_items')
        db.truncate_table('notes')
        db.truncate_table('trips_notes_references')
        db.truncate_table('trips_routes_references')
        db.truncate_table('trips_item_lists_references')

    @classmethod
    def tearDownClass(cls):
        db.destroy()

    def test_create_trip_ok(self):
        response = self.client.post('/trips', data=json.dumps(self.trip), headers=self.headers_json)

        self.assertEqual(response.status_code, 201)

        data = json.loads(response.data.decode('utf-8'))
        self.assertEqual(data['owner'], self.user1.id)

    def test_delete_trip(self):
        response = self.client.post('/trips', data=json.dumps(self.trip), headers=self.headers_json)

        self.assertEqual(response.status_code, 201)

        data = json.loads(response.data.decode('utf-8'))
        id = data['id']

        response = self.client.delete(f'/trips/{id}', headers=self.headers)
        self.assertEqual(response.status_code, 200)

        response = self.client.get(f'/trips/{id}', headers=self.headers)
        self.assertEqual(response.status_code, 404)

        data = json.loads(response.data.decode('utf-8'))
        self.assertEqual(data['title'], 'Trip not found')
        self.assertEqual(data['detail'], 'The requested trip was not found')
        self.assertEqual(data['type'], 'about:blank')
        self.assertEqual(data['instance'], f'http://localhost/trips/{id}')

    def test_create_trip_add_note(self):
        response = self.client.post('/trips', data=json.dumps(self.trip), headers=self.headers_json)
        self.assertEqual(response.status_code, 201)
        data = json.loads(response.data.decode('utf-8'))
        trip_id = data['id']

        # Create note
        response = self.client.post('/notes', data=json.dumps(self.note), headers=self.headers_json)
        self.assertEqual(response.status_code, 201)
        data = json.loads(response.data.decode('utf-8'))
        note_id = data['id']

        # Add note to trip
        response = self.client.patch(
            '/trips/notes', data=json.dumps({'trip_id': trip_id, 'note_id': note_id}), headers=self.headers_json
        )
        self.assertEqual(response.status_code, 201)
        data = json.loads(response.data.decode('utf-8'))

        response = self.client.get(f'/trips/{trip_id}', headers=self.headers)
        self.assertEqual(response.status_code, 200)
        data = json.loads(response.data.decode('utf-8'))

        self.assertEqual(data['trip']['notes'], [note_id])

    def test_create_trip_add_route(self):
        response = self.client.post('/trips', data=json.dumps(self.trip), headers=self.headers_json)
        self.assertEqual(response.status_code, 201)
        data = json.loads(response.data.decode('utf-8'))
        trip_id = data['id']

        # Create route
        response = self.client.post('/routes', data=json.dumps(self.route), headers=self.headers_json)
        self.assertEqual(response.status_code, 201)
        data = json.loads(response.data.decode('utf-8'))
        route_id = data['id']

        # Add route to trip
        response = self.client.patch(
            '/trips/routes', data=json.dumps({'trip_id': trip_id, 'route_id': route_id}), headers=self.headers_json
        )
        self.assertEqual(response.status_code, 201)
        data = json.loads(response.data.decode('utf-8'))

        response = self.client.get(f'/trips/{trip_id}', headers=self.headers)
        self.assertEqual(response.status_code, 200)
        data = json.loads(response.data.decode('utf-8'))

        self.assertEqual(data['trip']['routes'], [route_id])

    def test_create_trip_add_item_list(self):
        response = self.client.post('/trips', data=json.dumps(self.trip), headers=self.headers_json)
        self.assertEqual(response.status_code, 201)
        data = json.loads(response.data.decode('utf-8'))
        trip_id = data['id']

        # Create item_list
        response = self.client.post('/item_lists', data=json.dumps(self.item_list), headers=self.headers_json)
        self.assertEqual(response.status_code, 201)

        data = json.loads(response.data.decode('utf-8'))
        item_list_id = data['id']

        # Add item_list to trip
        response = self.client.patch(
            '/trips/item_lists',
            data=json.dumps({'trip_id': trip_id, 'item_list_id': item_list_id}),
            headers=self.headers_json,
        )
        self.assertEqual(response.status_code, 201)
        data = json.loads(response.data.decode('utf-8'))

        response = self.client.get(f'/trips/{trip_id}', headers=self.headers)
        self.assertEqual(response.status_code, 200)
        data = json.loads(response.data.decode('utf-8'))

        self.assertEqual(data['trip']['item_lists'], [item_list_id])

    def test_change_trip_owner(self):
        response = self.client.post('/trips', data=json.dumps(self.trip), headers=self.headers_json)
        data = json.loads(response.data.decode('utf-8'))
        self.assertEqual(response.status_code, 201)

        response = self.client.patch(
            f'/trips/{data["id"]}/owner', data=json.dumps({'owner': self.user2.id}), headers=self.headers_json
        )
        self.assertEqual(response.status_code, 200)

        response = self.client.get(f'/trips/{data["id"]}', headers=self.headers)
        self.assertEqual(response.status_code, 200)
        data = json.loads(response.data.decode('utf-8'))
        self.assertEqual(data['trip']['owner'], self.user2.id)

    def test_get_my_trips(self):
        response = self.client.post('/trips', data=json.dumps(self.trip), headers=self.headers_json)
        self.assertEqual(response.status_code, 201)
        response = self.client.post('/trips', data=json.dumps(self.trip2), headers=self.headers_json)
        self.assertEqual(response.status_code, 201)
        response = self.client.post('/trips', data=json.dumps(self.trip_with_date), headers=self.headers_json)
        self.assertEqual(response.status_code, 201)

        response = self.client.get('/trips/mine', headers=self.headers)
        self.assertEqual(response.status_code, 200)

        data = json.loads(response.data.decode('utf-8'))

        self.assertEqual(data['count'], 3)
        self.assertEqual(data['trip'][0]['owner'], self.user1.id)
        self.assertEqual(data['trip'][0]['name'], self.trip['name'])
        self.assertEqual(data['trip'][1]['owner'], self.user1.id)
        self.assertEqual(data['trip'][1]['name'], self.trip2['name'])

        self.assertEqual(data['trip'][2]['name'], self.trip_with_date['name'])
        self.assertEqual(data['trip'][2]['owner'], data['trip'][2]['dates'][0]['owner'])
        self.assertEqual(data['trip'][2]['dates'][0]['trip_id'], 3)
        self.assertEqual(data['trip'][2]['id'], data['trip'][2]['dates'][0]['trip_id'])
        self.assertEqual(data['trip'][2]['dates'][0]['start_time'], self.trip_with_date['dates'][0]['start_time'])
        self.assertEqual(data['trip'][2]['dates'][0]['end_time'], self.trip_with_date['dates'][0]['end_time'])
        self.assertEqual(data['trip'][2]['owner'], self.user1.id)

    def test_create_trip_with_date(self):
        response = self.client.post('/trips', data=json.dumps(self.trip_with_date), headers=self.headers_json)

        self.assertEqual(response.status_code, 201)

        data = json.loads(response.data.decode('utf-8'))
        self.assertIsInstance(data['id'], int)
        self.assertEqual(data['name'], self.trip_with_date['name'])
        self.assertEqual(data['dates'][0]['owner'], data['owner'])
        self.assertEqual(data['dates'][0]['trip_id'], 1)
        self.assertEqual(data['dates'][0]['trip_id'], data['id'])
        self.assertEqual(data['dates'][0]['start_time'], self.trip_with_date['dates'][0]['start_time'])
        self.assertEqual(data['dates'][0]['end_time'], self.trip_with_date['dates'][0]['end_time'])
        self.assertEqual(data['owner'], self.user1.id)

    def test_create_trip_with_multiple_dates(self):
        response = self.client.post('/trips', data=json.dumps(self.trip_with_multiple_dates), headers=self.headers_json)

        self.assertEqual(response.status_code, 201)

        data = json.loads(response.data.decode('utf-8'))
        self.assertIsInstance(data['id'], int)
        self.assertEqual(data['owner'], self.user1.id)
        self.assertEqual(data['name'], self.trip_with_multiple_dates['name'])

        self.assertEqual(data['dates'][0]['owner'], data['owner'])
        self.assertEqual(data['dates'][0]['id'], 1)
        self.assertEqual(data['dates'][0]['trip_id'], data['id'])
        self.assertEqual(data['dates'][0]['start_time'], self.trip_with_multiple_dates['dates'][0]['start_time'])
        self.assertEqual(data['dates'][0]['end_time'], self.trip_with_multiple_dates['dates'][0]['end_time'])

        self.assertEqual(data['dates'][1]['owner'], data['owner'])
        self.assertEqual(data['dates'][1]['id'], 2)
        self.assertEqual(data['dates'][1]['trip_id'], data['id'])
        self.assertEqual(data['dates'][1]['start_time'], self.trip_with_multiple_dates['dates'][1]['start_time'])
        self.assertEqual(data['dates'][1]['end_time'], self.trip_with_multiple_dates['dates'][1]['end_time'])

    def test_create_trip_with_multiple_dates_one_selected(self):
        response = self.client.post(
            '/trips', data=json.dumps(self.trip_with_multiple_dates_one_selected), headers=self.headers_json
        )

        self.assertEqual(response.status_code, 201)

        data = json.loads(response.data.decode('utf-8'))
        self.assertIsInstance(data['id'], int)
        self.assertEqual(data['owner'], self.user1.id)
        self.assertEqual(data['name'], self.trip_with_multiple_dates_one_selected['name'])

        self.assertEqual(data['dates'][0]['owner'], data['owner'])
        self.assertEqual(data['dates'][0]['id'], 1)
        self.assertEqual(data['dates'][0]['trip_id'], data['id'])
        self.assertEqual(data['dates'][0]['selected'], True)
        self.assertEqual(
            data['dates'][0]['start_time'], self.trip_with_multiple_dates_one_selected['dates'][0]['start_time']
        )
        self.assertEqual(
            data['dates'][0]['end_time'], self.trip_with_multiple_dates_one_selected['dates'][0]['end_time']
        )

        self.assertEqual(data['dates'][1]['owner'], data['owner'])
        self.assertEqual(data['dates'][1]['id'], 2)
        self.assertEqual(data['dates'][1]['trip_id'], data['id'])
        self.assertEqual(data['dates'][1]['selected'], False)
        self.assertEqual(
            data['dates'][1]['start_time'], self.trip_with_multiple_dates_one_selected['dates'][1]['start_time']
        )
        self.assertEqual(
            data['dates'][1]['end_time'], self.trip_with_multiple_dates_one_selected['dates'][1]['end_time']
        )

    def test_create_trip_with_invalid_date(self):
        response = self.client.post('/trips', data=json.dumps(self.trip_with_invalid_date), headers=self.headers_json)
        self.assertEqual(response.status_code, 400)

        response = self.client.post('/trips', data=json.dumps(self.trip_with_date_no_start), headers=self.headers_json)
        self.assertEqual(response.status_code, 400)

        response = self.client.post('/trips', data=json.dumps(self.trip_with_date_no_end), headers=self.headers_json)
        self.assertEqual(response.status_code, 400)

    def test_add_date_to_trip(self):
        response = self.client.post('/trips', data=json.dumps(self.trip_with_date), headers=self.headers_json)

        self.assertEqual(response.status_code, 201)

        data = json.loads(response.data.decode('utf-8'))
        id = data['id']

        self.assertEqual(data['id'], 1)
        self.assertEqual(data['name'], self.trip_with_date['name'])
        self.assertEqual(data['owner'], self.user1.id)

        self.assertEqual(data['dates'][0]['owner'], data['owner'])
        self.assertEqual(data['dates'][0]['trip_id'], 1)
        self.assertEqual(data['dates'][0]['trip_id'], data['id'])
        self.assertEqual(data['dates'][0]['start_time'], self.trip_with_date['dates'][0]['start_time'])
        self.assertEqual(data['dates'][0]['end_time'], self.trip_with_date['dates'][0]['end_time'])

        start_time = (datetime.now() + timedelta(days=7)).isoformat()
        end_time = (datetime.now() + timedelta(days=14)).isoformat()
        response = self.client.patch(
            f'/trips/{id}/dates',
            data=json.dumps(
                {
                    'start_time': start_time,
                    'end_time': end_time,
                }
            ),
            headers=self.headers_json,
        )

        self.assertEqual(response.status_code, 201)
        data = json.loads(response.data.decode('utf-8'))
        self.assertEqual(data['id'], 2)
        self.assertEqual(data['trip_id'], id)
        self.assertEqual(data['owner'], self.user1.id)

        response = self.client.get(f'/trips/{id}', headers=self.headers)

        self.assertEqual(response.status_code, 200)
        data = json.loads(response.data.decode('utf-8'))

        self.assertEqual(data['trip']['id'], 1)
        self.assertEqual(data['trip']['name'], self.trip_with_date['name'])
        self.assertEqual(data['trip']['owner'], data['trip']['dates'][0]['owner'])
        self.assertEqual(data['trip']['dates'][0]['trip_id'], 1)
        self.assertEqual(data['trip']['id'], data['trip']['dates'][0]['trip_id'])
        self.assertEqual(len(data['trip']['dates']), 2)
        self.assertEqual(data['trip']['dates'][0]['start_time'], self.trip_with_date['dates'][0]['start_time'])
        self.assertEqual(data['trip']['dates'][0]['end_time'], self.trip_with_date['dates'][0]['end_time'])
        self.assertEqual(data['trip']['dates'][1]['start_time'], start_time)
        self.assertEqual(data['trip']['dates'][1]['end_time'], end_time)
        self.assertEqual(data['trip']['owner'], self.user1.id)

    def test_remove_date(self):
        response = self.client.post('/trips', data=json.dumps(self.trip_with_multiple_dates), headers=self.headers_json)

        self.assertEqual(response.status_code, 201)

        data = json.loads(response.data.decode('utf-8'))
        trip_id = data['id']
        date_id = data['dates'][0]['id']

        response = self.client.delete(f'/trips/{trip_id}/dates/{date_id}', headers=self.headers)

        data = json.loads(response.data.decode('utf-8'))
        self.assertEqual(response.status_code, 200)

        response = self.client.get(f'/trips/{trip_id}', headers=self.headers)

        self.assertEqual(response.status_code, 200)
        data = json.loads(response.data.decode('utf-8'))

        self.assertEqual(data['trip']['id'], 1)
        self.assertEqual(data['trip']['name'], self.trip_with_multiple_dates['name'])
        self.assertEqual(len(data['trip']['dates']), 1)
        self.assertEqual(data['trip']['dates'][0]['owner'], data['trip']['owner'])
        self.assertEqual(data['trip']['dates'][0]['id'], 2)
        self.assertEqual(data['trip']['dates'][0]['trip_id'], 1)
        self.assertEqual(data['trip']['dates'][0]['trip_id'], data['trip']['id'])
        self.assertEqual(
            data['trip']['dates'][0]['start_time'], self.trip_with_multiple_dates['dates'][1]['start_time']
        )
        self.assertEqual(data['trip']['dates'][0]['end_time'], self.trip_with_multiple_dates['dates'][1]['end_time'])
        self.assertEqual(data['trip']['owner'], self.user1.id)

    def test_select_trip_date(self):
        response = self.client.post('/trips', data=json.dumps(self.trip_with_multiple_dates), headers=self.headers_json)

        self.assertEqual(response.status_code, 201)

        data = json.loads(response.data.decode('utf-8'))
        trip_id = data['id']
        date_id = data['dates'][0]['id']

        self.assertIsInstance(data['id'], int)
        self.assertEqual(data['owner'], self.user1.id)
        self.assertEqual(data['name'], self.trip_with_multiple_dates['name'])

        self.assertEqual(data['dates'][0]['owner'], data['owner'])
        self.assertEqual(data['dates'][0]['id'], 1)
        self.assertEqual(data['dates'][0]['trip_id'], data['id'])
        self.assertEqual(data['dates'][0]['selected'], False)
        self.assertEqual(data['dates'][0]['start_time'], self.trip_with_multiple_dates['dates'][0]['start_time'])
        self.assertEqual(data['dates'][0]['end_time'], self.trip_with_multiple_dates['dates'][0]['end_time'])

        self.assertEqual(data['dates'][1]['owner'], data['owner'])
        self.assertEqual(data['dates'][1]['id'], 2)
        self.assertEqual(data['dates'][1]['trip_id'], data['id'])
        self.assertEqual(data['dates'][0]['selected'], False)
        self.assertEqual(data['dates'][1]['start_time'], self.trip_with_multiple_dates['dates'][1]['start_time'])
        self.assertEqual(data['dates'][1]['end_time'], self.trip_with_multiple_dates['dates'][1]['end_time'])

        response = self.client.patch(f'/trips/{trip_id}/dates/{date_id}/select', headers=self.headers)
        self.assertEqual(response.status_code, 200)

        response = self.client.get(f'/trips/{trip_id}', headers=self.headers)
        self.assertEqual(response.status_code, 200)
        data = json.loads(response.data.decode('utf-8'))

        for date in data['trip']['dates']:
            if date['selected'] is True:
                data_date = date
                break

        self.assertEqual(data_date['owner'], data['trip']['owner'])
        self.assertEqual(data_date['id'], 1)
        self.assertEqual(data_date['trip_id'], data['trip']['id'])
        self.assertEqual(data_date['selected'], True)
        self.assertEqual(data_date['start_time'], self.trip_with_multiple_dates['dates'][0]['start_time'])
        self.assertEqual(data_date['end_time'], self.trip_with_multiple_dates['dates'][0]['end_time'])

    def test_create_with_selected_select_new_trip_date(self):
        response = self.client.post(
            '/trips', data=json.dumps(self.trip_with_multiple_dates_one_selected), headers=self.headers_json
        )

        self.assertEqual(response.status_code, 201)

        data = json.loads(response.data.decode('utf-8'))
        trip_id = data['id']
        date_id = data['dates'][1]['id']

        self.assertIsInstance(data['id'], int)
        self.assertEqual(data['owner'], self.user1.id)
        self.assertEqual(data['name'], self.trip_with_multiple_dates_one_selected['name'])

        self.assertEqual(data['dates'][0]['owner'], data['owner'])
        self.assertEqual(data['dates'][0]['id'], 1)
        self.assertEqual(data['dates'][0]['trip_id'], data['id'])
        self.assertEqual(data['dates'][0]['selected'], True)
        self.assertEqual(
            data['dates'][0]['start_time'], self.trip_with_multiple_dates_one_selected['dates'][0]['start_time']
        )
        self.assertEqual(
            data['dates'][0]['end_time'], self.trip_with_multiple_dates_one_selected['dates'][0]['end_time']
        )

        self.assertEqual(data['dates'][1]['owner'], data['owner'])
        self.assertEqual(data['dates'][1]['id'], 2)
        self.assertEqual(data['dates'][1]['trip_id'], data['id'])
        self.assertEqual(data['dates'][1]['selected'], False)
        self.assertEqual(
            data['dates'][1]['start_time'], self.trip_with_multiple_dates_one_selected['dates'][1]['start_time']
        )
        self.assertEqual(
            data['dates'][1]['end_time'], self.trip_with_multiple_dates_one_selected['dates'][1]['end_time']
        )

        response = self.client.patch(f'/trips/{trip_id}/dates/{date_id}/select', headers=self.headers)
        self.assertEqual(response.status_code, 200)

        response = self.client.get(f'/trips/{trip_id}', headers=self.headers)
        self.assertEqual(response.status_code, 200)
        data = json.loads(response.data.decode('utf-8'))

        for date in data['trip']['dates']:
            if date['selected'] is True:
                selected_date = date
                continue
            if date['selected'] is False:
                unselected_date = date
                continue

        self.assertEqual(selected_date['owner'], data['trip']['owner'])
        self.assertEqual(selected_date['id'], 2)
        self.assertEqual(selected_date['trip_id'], data['trip']['id'])
        self.assertEqual(selected_date['selected'], True)
        self.assertEqual(
            selected_date['start_time'], self.trip_with_multiple_dates_one_selected['dates'][1]['start_time']
        )
        self.assertEqual(selected_date['end_time'], self.trip_with_multiple_dates_one_selected['dates'][1]['end_time'])

        self.assertEqual(unselected_date['owner'], data['trip']['owner'])
        self.assertEqual(unselected_date['id'], 1)
        self.assertEqual(unselected_date['trip_id'], data['trip']['id'])
        self.assertEqual(unselected_date['selected'], False)
        self.assertEqual(
            unselected_date['start_time'], self.trip_with_multiple_dates_one_selected['dates'][0]['start_time']
        )
        self.assertEqual(
<<<<<<< HEAD
            unselected_date['end_time'],
            self.trip_with_multiple_dates_one_selected['dates'][0]['end_time']
        )


    def test_update_trip_name(self):
        response = self.client.post(
            '/trips',
            data=json.dumps(self.trip_with_multiple_dates_one_selected),
            headers=self.headers_json
        )

        self.assertEqual(response.status_code, 201)

        trip = json.loads(response.data.decode('utf-8'))

        trip['name'] = 'New tripin pete'

        response = self.client.put(
            f'/trips/{trip["id"]}',
            data=json.dumps(trip),
            headers=self.headers_json
        )

        self.assertEqual(response.status_code, 200)

        data = json.loads(response.data.decode('utf-8'))
        data = data.get('trip', {})

        self.assertEqual(data['id'], trip['id'])
        self.assertEqual(data['owner'], trip['owner'])
        self.assertEqual(data['name'], trip['name'])

        self.assertCountEqual(data['dates'], trip['dates'])

        self.assertEqual(data['dates'][0]['owner'], data['owner'])
        self.assertEqual(data['dates'][0]['id'], 1)
        self.assertEqual(data['dates'][0]['trip_id'], data['id'])
        self.assertEqual(data['dates'][0]['selected'], True)
        self.assertEqual(data['dates'][0]['start_time'], trip['dates'][0]['start_time'])
        self.assertEqual(data['dates'][0]['end_time'], trip['dates'][0]['end_time'])

        self.assertEqual(data['dates'][1]['owner'], data['owner'])
        self.assertEqual(data['dates'][1]['id'], 2)
        self.assertEqual(data['dates'][1]['trip_id'], data['id'])
        self.assertEqual(data['dates'][1]['selected'], False)
        self.assertEqual(data['dates'][1]['start_time'], trip['dates'][1]['start_time'])
        self.assertEqual(data['dates'][1]['end_time'], trip['dates'][1]['end_time'])


    def test_update_trip_add_date(self):
        response = self.client.post(
            '/trips',
            data=json.dumps(self.trip_with_multiple_dates),
            headers=self.headers_json
        )

        self.assertEqual(response.status_code, 201)

        trip = json.loads(response.data.decode('utf-8'))

        trip['dates'].append(
            {
                'start_time': (datetime.now() + timedelta(days=7)).isoformat(),
                'end_time': (datetime.now() + timedelta(days=8)).isoformat()
            }
        )

        response = self.client.put(
            f'/trips/{trip["id"]}',
            data=json.dumps(trip),
            headers=self.headers_json
        )

        self.assertEqual(response.status_code, 200)

        data = json.loads(response.data.decode('utf-8'))
        data = data.get('trip', {})

        self.assertEqual(data['id'], trip['id'])
        self.assertEqual(data['owner'], trip['owner'])
        self.assertEqual(data['name'], trip['name'])

        self.assertEqual(len(data['dates']), len(trip['dates']))

        self.assertEqual(data['dates'][0]['owner'], data['owner'])
        self.assertEqual(data['dates'][0]['id'], 1)
        self.assertEqual(data['dates'][0]['trip_id'], data['id'])
        self.assertEqual(data['dates'][0]['selected'], False)
        self.assertEqual(data['dates'][0]['start_time'], trip['dates'][0]['start_time'])
        self.assertEqual(data['dates'][0]['end_time'], trip['dates'][0]['end_time'])

        self.assertEqual(data['dates'][1]['owner'], data['owner'])
        self.assertEqual(data['dates'][1]['id'], 2)
        self.assertEqual(data['dates'][1]['trip_id'], data['id'])
        self.assertEqual(data['dates'][1]['selected'], False)
        self.assertEqual(data['dates'][1]['start_time'], trip['dates'][1]['start_time'])
        self.assertEqual(data['dates'][1]['end_time'], trip['dates'][1]['end_time'])

        self.assertEqual(data['dates'][2]['owner'], data['owner'])
        self.assertEqual(data['dates'][2]['id'], 3)
        self.assertEqual(data['dates'][2]['trip_id'], data['id'])
        self.assertEqual(data['dates'][2]['selected'], False)
        self.assertEqual(data['dates'][2]['start_time'], trip['dates'][2]['start_time'])
        self.assertEqual(data['dates'][2]['end_time'], trip['dates'][2]['end_time'])

    def test_update_trip_remove_date(self):
        response = self.client.post(
            '/trips',
            data=json.dumps(self.trip_with_multiple_dates),
            headers=self.headers_json
        )

        self.assertEqual(response.status_code, 201)

        trip = json.loads(response.data.decode('utf-8'))

        trip['dates'].pop(1)

        response = self.client.put(
            f'/trips/{trip["id"]}',
            data=json.dumps(trip),
            headers=self.headers_json
        )

        self.assertEqual(response.status_code, 200)

        data = json.loads(response.data.decode('utf-8'))
        data = data.get('trip', {})

        self.assertEqual(data['id'], trip['id'])
        self.assertEqual(data['owner'], trip['owner'])
        self.assertEqual(data['name'], trip['name'])

        self.assertCountEqual(data['dates'], trip['dates'])

        self.assertEqual(data['dates'][0]['owner'], data['owner'])
        self.assertEqual(data['dates'][0]['id'], 1)
        self.assertEqual(data['dates'][0]['trip_id'], data['id'])
        self.assertEqual(data['dates'][0]['selected'], False)
        self.assertEqual(data['dates'][0]['start_time'], trip['dates'][0]['start_time'])
        self.assertEqual(data['dates'][0]['end_time'], trip['dates'][0]['end_time'])

    def test_update_trip_change_date(self):
        response = self.client.post(
            '/trips',
            data=json.dumps(self.trip_with_multiple_dates),
            headers=self.headers_json
        )

        self.assertEqual(response.status_code, 201)

        trip = json.loads(response.data.decode('utf-8'))

        trip['dates'][0]['end_time'] = (datetime.now() + timedelta(days=8)).isoformat()

        response = self.client.put(
            f'/trips/{trip["id"]}',
            data=json.dumps(trip),
            headers=self.headers_json
        )

        self.assertEqual(response.status_code, 200)

        data = json.loads(response.data.decode('utf-8'))
        data = data.get('trip', {})
        self.assertEqual(data['id'], trip['id'])
        self.assertEqual(data['owner'], trip['owner'])
        self.assertEqual(data['name'], trip['name'])

        self.assertEqual(len(data['dates']), len(trip['dates']))

        self.assertEqual(data['dates'][0]['owner'], data['owner'])
        self.assertEqual(data['dates'][0]['id'], 1)
        self.assertEqual(data['dates'][0]['trip_id'], data['id'])
        self.assertEqual(data['dates'][0]['selected'], False)
        self.assertEqual(data['dates'][0]['start_time'], trip['dates'][0]['start_time'])
        self.assertEqual(data['dates'][0]['end_time'], trip['dates'][0]['end_time'])

        self.assertEqual(data['dates'][1]['owner'], data['owner'])
        self.assertEqual(data['dates'][1]['id'], 2)
        self.assertEqual(data['dates'][1]['trip_id'], data['id'])
        self.assertEqual(data['dates'][1]['selected'], False)
        self.assertEqual(data['dates'][1]['start_time'], trip['dates'][1]['start_time'])
        self.assertEqual(data['dates'][1]['end_time'], trip['dates'][1]['end_time'])

    def test_update_trip_no_change(self):
        response = self.client.post(
            '/trips',
            data=json.dumps(self.trip_with_multiple_dates),
            headers=self.headers_json
        )

        self.assertEqual(response.status_code, 201)

        trip = json.loads(response.data.decode('utf-8'))

        response = self.client.put(
            f'/trips/{trip["id"]}',
            data=json.dumps(trip),
            headers=self.headers_json
        )

        self.assertEqual(response.status_code, 409)
=======
            unselected_date['end_time'], self.trip_with_multiple_dates_one_selected['dates'][0]['end_time']
        )
>>>>>>> 77c92436
<|MERGE_RESOLUTION|>--- conflicted
+++ resolved
@@ -575,9 +575,7 @@
             unselected_date['start_time'], self.trip_with_multiple_dates_one_selected['dates'][0]['start_time']
         )
         self.assertEqual(
-<<<<<<< HEAD
-            unselected_date['end_time'],
-            self.trip_with_multiple_dates_one_selected['dates'][0]['end_time']
+            unselected_date['end_time'], self.trip_with_multiple_dates_one_selected['dates'][0]['end_time']
         )
 
 
@@ -780,7 +778,3 @@
         )
 
         self.assertEqual(response.status_code, 409)
-=======
-            unselected_date['end_time'], self.trip_with_multiple_dates_one_selected['dates'][0]['end_time']
-        )
->>>>>>> 77c92436
