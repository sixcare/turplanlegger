--- conflicted
+++ resolved
@@ -16,7 +16,6 @@
         self.app = create_app(config)
         self.client = self.app.test_client()
 
-<<<<<<< HEAD
         self.user1 = User.create(
             User(
                 name='Ola',
@@ -33,22 +32,6 @@
                 auth_method='basic'
             )
         )
-=======
-        # Users isn't implemented yet, so they have to be created manually for the time being
-        self.user1 = {
-            'name': 'Ola',
-            'last_name': 'Nordamnn',
-            'email': 'ola.nordmann@norge.no'
-        }
-        self.user2 = {
-            'name': 'Kari',
-            'last_name': 'Nordamnn',
-            'email': 'kari.nordmann@norge.no'
-        }
-
-        db.create_user(self.user1['name'], self.user1['last_name'], self.user1['email'])
-        db.create_user(self.user2['name'], self.user2['last_name'], self.user2['email'])
->>>>>>> 41b80f9b
 
         self.item_list = {
             'name': 'Test list',
@@ -231,16 +214,11 @@
         create_data = json.loads(response.data.decode('utf-8'))
         list_id = create_data['id']
 
-<<<<<<< HEAD
         response = self.client.patch(
                 f'/item_list/{list_id}/rename',
                 data=json.dumps({'name': 'new list name'}),
                 headers=self.headers
             )
-=======
-        response = self.client.patch(f'/item_list/{list_id}/rename',
-                                     data=json.dumps({'name': 'new list name'}), headers=self.headers)
->>>>>>> 41b80f9b
         self.assertEqual(response.status_code, 200)
 
         response = self.client.get(f'/item_list/{list_id}')
