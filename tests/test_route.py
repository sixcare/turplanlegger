import json
import unittest

from turplanlegger.app import create_app, db
from turplanlegger.models.user import User


class RoutesTestCase(unittest.TestCase):

    def setUp(self):
        config = {
            'TESTING': True
        }

        self.app = create_app(config)
        self.client = self.app.test_client()


<<<<<<< HEAD
        self.user1 = User.create(
            User(
                name='Ola',
                last_name='Nordamnn',
                email='old.nordmann@norge.no',
                auth_method='basic'
            )
        )
        self.user2 = User.create(
            User(
                name='Kari',
                last_name='Nordamnn',
                email='kari.nordmann@norge.no',
                auth_method='basic'
            )
        )
=======
        db.create_user(self.user1['name'], self.user1['last_name'], self.user1['email'])
        db.create_user(self.user2['name'], self.user2['last_name'], self.user2['email'])
>>>>>>> 41b80f9b

        routeGeometry = ('{\"type\":\"LineString\",\"coordinates\":[[11.615295,60.603483],[11.638641,60.612921],'
                         '[11.6819,60.613258],[11.697693,60.601797],[11.712112,60.586622],[11.703873,60.574476],'
                         '[11.67984,60.568064],[11.640015,60.576838],[11.611862,60.587296]]}')
        self.route = {
            'route': routeGeometry,
            'owner': self.user1.id,
        }
        self.route_no_owner = {
            'route': routeGeometry,
        }
        self.route_no_geometry = {
            'owner': self.user1.id,
        }
        self.headers = {
            'Content-type': 'application/json'
        }

    def tearDown(self):
        db.destroy()

    def test_add_route_ok(self):
        response = self.client.post('/route', data=json.dumps(self.route), headers=self.headers)

        self.assertEqual(response.status_code, 201)

        data = json.loads(response.data.decode('utf-8'))
        self.assertEqual(data['owner'], 1)

    def test_add_route_no_owner(self):
        response = self.client.post('/route', data=json.dumps(self.route_no_owner), headers=self.headers)
        self.assertEqual(response.status_code, 400)

        data = json.loads(response.data.decode('utf-8'))
        self.assertEqual(data['message'], 'Missing mandatory field "owner"')

    def test_add_route_no_geometry(self):
        response = self.client.post('/route', data=json.dumps(self.route_no_geometry), headers=self.headers)
        self.assertEqual(response.status_code, 400)
        data = json.loads(response.data.decode('utf-8'))
        self.assertEqual(data['message'], 'Missing mandatory field "route"')

    def test_get_route(self):
        response = self.client.post('/route', data=json.dumps(self.route), headers=self.headers)
        self.assertEqual(response.status_code, 201)
        data = json.loads(response.data.decode('utf-8'))
        created_route_id = data['id']

        response = self.client.get(f'/route/{created_route_id}')
        self.assertEqual(response.status_code, 200)

        data = json.loads(response.data.decode('utf-8'))
        self.assertEqual(data['route']['owner'], self.route['owner'])

    def test_get_route_not_found(self):
        response = self.client.post('/route', data=json.dumps(self.route), headers=self.headers)
        self.assertEqual(response.status_code, 201)
        response = self.client.get('/route/2')
        self.assertEqual(response.status_code, 404)

        data = json.loads(response.data.decode('utf-8'))
        self.assertEqual(data['message'], 'route not found')

    def test_delete_route(self):
        response = self.client.post('/route', data=json.dumps(self.route), headers=self.headers)
        self.assertEqual(response.status_code, 201)
        data = json.loads(response.data.decode('utf-8'))
        created_route_id = data['id']

        response = self.client.delete(f'/route/{created_route_id}')
        self.assertEqual(response.status_code, 200)

    def test_delete_route_not_found(self):
        response = self.client.post('/route', data=json.dumps(self.route), headers=self.headers)
        self.assertEqual(response.status_code, 201)

        response = self.client.delete('/route/2')
        self.assertEqual(response.status_code, 404)

        data = json.loads(response.data.decode('utf-8'))
        self.assertEqual(data['message'], 'route not found')

    def test_change_route_owner(self):
        response = self.client.post('/route', data=json.dumps(self.route), headers=self.headers)
        self.assertEqual(response.status_code, 201)
        data = json.loads(response.data.decode('utf-8'))
        created_route_id = data['id']

        response = self.client.patch(
                f'/route/{created_route_id}/owner',
                data=json.dumps({'owner': self.user2.id}),
                headers=self.headers
            )
        self.assertEqual(response.status_code, 200)

        response = self.client.get(f'/route/{created_route_id}')
        self.assertEqual(response.status_code, 200)
        data = json.loads(response.data.decode('utf-8'))
        self.assertEqual(data['route']['owner'], self.user2.id)

    def test_change_route_owner_route_not_found(self):
        response = self.client.post('/route', data=json.dumps(self.route), headers=self.headers)
        self.assertEqual(response.status_code, 201)
        data = json.loads(response.data.decode('utf-8'))

        response = self.client.patch(
                '/route/2/owner',
                data=json.dumps({'owner': self.user2.id}),
                headers=self.headers
            )
        self.assertEqual(response.status_code, 404)
        data = json.loads(response.data.decode('utf-8'))
        self.assertEqual(data['message'], 'route not found')

    def test_change_route_owner_no_owner_given(self):
        response = self.client.post('/route', data=json.dumps(self.route), headers=self.headers)
        self.assertEqual(response.status_code, 201)
        data = json.loads(response.data.decode('utf-8'))

        response = self.client.patch('/route/1/owner', data=json.dumps({}), headers=self.headers)
        self.assertEqual(response.status_code, 400)
        data = json.loads(response.data.decode('utf-8'))
        self.assertEqual(data['message'], 'must supply owner as int')<|MERGE_RESOLUTION|>--- conflicted
+++ resolved
@@ -15,8 +15,6 @@
         self.app = create_app(config)
         self.client = self.app.test_client()
 
-
-<<<<<<< HEAD
         self.user1 = User.create(
             User(
                 name='Ola',
@@ -33,10 +31,6 @@
                 auth_method='basic'
             )
         )
-=======
-        db.create_user(self.user1['name'], self.user1['last_name'], self.user1['email'])
-        db.create_user(self.user2['name'], self.user2['last_name'], self.user2['email'])
->>>>>>> 41b80f9b
 
         routeGeometry = ('{\"type\":\"LineString\",\"coordinates\":[[11.615295,60.603483],[11.638641,60.612921],'
                          '[11.6819,60.613258],[11.697693,60.601797],[11.712112,60.586622],[11.703873,60.574476],'
