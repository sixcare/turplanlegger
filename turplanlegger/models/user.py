import re
from typing import Dict

from turplanlegger.app import db, logger
from turplanlegger.auth import utils

JSON = Dict[str, any]


class User:

    def __init__(self, name: str, last_name: str, email: str, auth_method: str,
                 password: str, private: bool = False, **kwargs) -> None:

        if not isinstance(private, bool):
            raise TypeError('\'private\' must be boolean')

        if not name:
            raise ValueError('Missing mandatory field \'name\'')
        if not isinstance(name, str):
            raise TypeError('\'name\' must be string')

        if not last_name:
            raise ValueError('Missing mandatory field \'last_name\'')
        if not isinstance(last_name, str):
            raise TypeError('\'last_name\' must be string')

        if not email:
            raise ValueError('Missing mandatory field \'email\'')
        if not isinstance(email, str):
            raise TypeError('\'email\' must be string')

        if not auth_method:
            raise ValueError('Missing mandatory field \'auth_method\'')

        id = kwargs.get('id', None)
        if id is not None and not isinstance(id, int):
            raise TypeError('\'id\' must be int')

        self.id = id
        self.name = name
        self.last_name = last_name
        self.email = email
        self.auth_method = auth_method
        self.password = password
        self.private = private
        self.deleted = kwargs.get('deleted', False)
        self.delete_time = kwargs.get('delete_time', None)
        self.create_time = kwargs.get('create_time', None)

    @classmethod
    def parse(cls, json: JSON) -> 'User':
        email = json.get('email', None)
        p = re.compile('^[\\w.-]+@[\\w.-]+\\.\\w+$')
        if not p.match(email):
            raise ValueError('invalid email address')

        if User.find_by_email(email):
            raise ValueError('User allready existst')

        auth_method = json.get('auth_method', None)
        password = json.get('password', '')
        if auth_method == 'basic':
            if not password:
                raise ValueError('Password is mandatory for auth_type basic')
<<<<<<< HEAD
            if len(password) < 3:  # We'll have to discuss this one
=======
            if len(password) < 3:
>>>>>>> b6823950
                raise ValueError('Password too short')
        try:
            password = utils.hash_password(password)
        except Exception as e:
            logger.exception(str(e))
            raise ValueError('Failed to create user')

        return User(
            name=json.get('name', None),
            last_name=json.get('last_name', None),
            email=email,
            auth_method=auth_method,
            password=password,
            private=json.get('private', False)
        )

    @property
    def serialize(self) -> JSON:
        return {
            'id': self.id,
            'name': self.name,
            'last_name': self.last_name,
            'email': self.email,
            'auth_method': self.auth_method,
            'private': self.private,
            'create_time': self.create_time,
            'deleted': self.deleted,
            'delete_time': self.delete_time
        }

    def create(self) -> 'User':
        self.password = self.password.decode('utf-8')  # Revise this one!
        return self.get_user(db.create_user(self))

    def rename(self) -> 'User':
        return self.get_user(db.rename_user(self))

    def delete(self) -> bool:
        return db.delete_user(self.id)

    def toggle_private(self):
        return db.toggle_private_user(self.id, False if self.private else True)

    @staticmethod
    def find_user(id: int) -> 'User':
        return User.get_user(db.get_user(id))

    @staticmethod
    def find_by_email(email: str) -> 'User':
        p = re.compile('^[\\w.-]+@[\\w.-]+\\.\\w+$')
        if not p.match(email):
            raise ValueError('invalid email address')

        return User.get_user(db.get_user_by('email', email))

    @staticmethod
    def check_credentials(email: str, password: str):
        user = User.find_by_email(email)

        if user and utils.check_password(user.password, password):
            return user
        return None

    @classmethod
    def get_user(cls, rec) -> 'User':
        if isinstance(rec, dict):
            return User(
                id=rec.get('id', None),
                name=rec.get('name', None),
                last_name=rec.get('last_name', None),
                email=rec.get('email', None),
                auth_method=rec.get('auth_method', None),
                password=rec.get('password', None),
                private=rec.get('private', None),
                create_time=rec.get('created', None),
                deleted=rec.get('deleted', False),
                delete_time=rec.get('delete_time', None)
            )
        elif isinstance(rec, tuple):
            return User(
                id=rec.id,
                name=rec.name,
                last_name=rec.last_name,
                email=rec.email,
                auth_method=rec.auth_method,
                password=rec.password,
                private=rec.private,
                create_time=rec.create_time,
                deleted=rec.deleted,
                delete_time=rec.delete_time
            )<|MERGE_RESOLUTION|>--- conflicted
+++ resolved
@@ -63,11 +63,7 @@
         if auth_method == 'basic':
             if not password:
                 raise ValueError('Password is mandatory for auth_type basic')
-<<<<<<< HEAD
-            if len(password) < 3:  # We'll have to discuss this one
-=======
             if len(password) < 3:
->>>>>>> b6823950
                 raise ValueError('Password too short')
         try:
             password = utils.hash_password(password)
