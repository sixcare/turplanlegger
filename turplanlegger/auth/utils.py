--- conflicted
+++ resolved
@@ -24,19 +24,3 @@
         bool
     '''
     return bcrypt.checkpw(provided_pw.encode('utf-8'), hashed_pw.encode('utf-8'))
-<<<<<<< HEAD
-=======
-
-
-def create_token(user_id: str) -> str:
-    '''Creates a token using user_id
-
-    Args:
-        user_id (str): id (uuid4) of the user
-
-    Returns:
-        token as string
-    '''
-    from jwt import encode
-    return encode({'test': 'token'}, 'test', algorithm='HS256')
->>>>>>> 44a56dc0
