<<<<<<< HEAD
__version__ = '0.0.10b1'
=======
# Editing this file on the main branch will trigger a GitHub Action that creates a new version tag.
# After a new version tag is avaiable on GitHub, the new version will be built and published
__version__ = '0.0.9b1'
>>>>>>> 111dbb0e
<|MERGE_RESOLUTION|>--- conflicted
+++ resolved
@@ -1,7 +1,3 @@
-<<<<<<< HEAD
-__version__ = '0.0.10b1'
-=======
 # Editing this file on the main branch will trigger a GitHub Action that creates a new version tag.
 # After a new version tag is avaiable on GitHub, the new version will be built and published
-__version__ = '0.0.9b1'
->>>>>>> 111dbb0e
+__version__ = '0.0.10b1'