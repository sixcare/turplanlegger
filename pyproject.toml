--- conflicted
+++ resolved
@@ -37,12 +37,7 @@
 [project.optional-dependencies]
 dev = [
     "hatch==1.12.0",
-<<<<<<< HEAD
-    "pytest==8.2.2",
-=======
-    "pre-commit==3.6.0",
     "pytest==8.3.1",
->>>>>>> 7ee6004c
     "pytest-cov==5.0.0",
     "wheel==0.42.0",
     "ruff==v0.5.4"
