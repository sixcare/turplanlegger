[build-system]
requires = ["hatchling"]
build-backend = "hatchling.build"

[project]
name = "Turplanlegger-API"
dynamic = ["version"]
description = "Turplanlegger python API"
readme = "README.md"
license = "MIT"
requires-python = ">=3.10"
authors = [
    { name = "Are Schjetne", email = "are.schjetne@gmail.com" },
    { name = "Petter Bjørkås", email = "peseb@icloud.com" },
    { name = "Martin Høgli", email = "martin.lindelien@gmail.com" },
]
keywords = [
    "planning",
    "trip",
]
classifiers = [
    "Development Status :: 4 - Beta",
    "Environment :: Web Environment",
    "Framework :: Flask",
    "Programming Language :: Python :: 3.10",
    "Programming Language :: Python :: 3.11",
]
dependencies = [
    "bcrypt==4.2.0",
    "Flask==3.0.3",
    "flask-cors==4.0.2",
    "psycopg==3.2.1",
    "PyJWT==2.9.0",
    "cryptography==43.0.0",
    "httpx==0.27.0"
]
[project.optional-dependencies]
dev = [
    "hatch==1.12.0",
    "pytest==8.3.2",
    "pytest-cov==5.0.0",
<<<<<<< HEAD
    "wheel==0.43.0",
    "ruff==v0.7.1"
=======
    "wheel==0.44.0",
    "ruff==v0.5.5"
>>>>>>> cab306d5
]
prod = [
    "gunicorn[gthread]==23.0.0",
    "psycopg[c]==3.2.1"
]

[project.urls]
Homepage = "https://github.com/Turplanlegger/turplanlegger"

[tool.hatch.version]
path = "turplanlegger/__about__.py"

[tool.hatch.envs.default.scripts]
cov = "pytest --cov-report=term-missing --cov-config=pyproject.toml --cov=turplanlegger --cov=tests {args}"
no-cov = "cov --no-cov {args}"
lint = "ruff check"
format = "ruff format --diff --no-cache"

[tool.coverage.run]
branch = true
parallel = true

[tool.hatch.build.targets.sdist]
include = [
    "/turplanlegger",
]

[tool.hatch.build.targets.wheel]
include = [
    "/turplanlegger",
]

[tool.ruff]
line-length = 120
target-version = "py312"

[tool.ruff.lint]
select = ["E", "W", "Q", "I", "F", "YTT", "C4", "T10", "ICN", "RSE"]

[tool.ruff.lint.flake8-quotes]
inline-quotes = "single"

[tool.ruff.format]
quote-style = "single"<|MERGE_RESOLUTION|>--- conflicted
+++ resolved
@@ -39,13 +39,8 @@
     "hatch==1.12.0",
     "pytest==8.3.2",
     "pytest-cov==5.0.0",
-<<<<<<< HEAD
-    "wheel==0.43.0",
     "ruff==v0.7.1"
-=======
     "wheel==0.44.0",
-    "ruff==v0.5.5"
->>>>>>> cab306d5
 ]
 prod = [
     "gunicorn[gthread]==23.0.0",
