[build-system]
requires = ["hatchling"]
build-backend = "hatchling.build"

[project]
name = "Turplanlegger"
dynamic = ["version"]
description = "Turplanlegger python API"
readme = "README.md"
license = "MIT"
requires-python = ">=3.10"
authors = [
    { name = "Are Schjetne", email = "are.schjetne@gmail.com" },
    { name = "Petter Bjørkås", email = "peseb@icloud.com" },
]
keywords = [
    "planning",
    "trip",
]
classifiers = [
    "Development Status :: 4 - Beta",
    "Environment :: Web Environment",
    "Framework :: Flask",
    "Programming Language :: Python :: 3.10",
    "Programming Language :: Python :: 3.11",
]
dependencies = [
    "bcrypt==4.0.1",
    "Flask==2.2.3",
    "flask-cors==3.0.10",
    "psycopg==3.1.8",
    "psycopg[pool]==3.1.8",
    "PyJWT==2.6.0",
    "cryptography==39.0.2",
    "httpx==0.23.3"
]
[project.optional-dependencies]
dev = [
    "hatch==1.6.3",
    "pre-commit==3.1.1",
<<<<<<< HEAD
    "pylint==2.16.4",
    "pytest==7.2.1",
=======
    "pylint==2.16.2",
    "pytest==7.2.2",
>>>>>>> 18c0316b
    "pytest-csv>=3.0.0",
    "pytest-cov==4.0.0",
    "wheel==0.38.4",
    "flake8>=6.0.0"
]
prod = [
    "uwsgi==2.0.21",
    "psycopg[c]==3.1.8"
]

[project.urls]
Homepage = "https://github.com/sixcare/turplanlegger"

[tool.hatch.version]
path = "turplanlegger/__about__.py"

[tool.hatch.envs.default]
dependencies = [
  "pytest",
  "pytest-cov",
  "pytest-csv>=3.0.0",
]
[tool.hatch.envs.default.scripts]
cov = "pytest --cov-report=term-missing --cov-config=pyproject.toml --cov=turplanlegger --cov=tests {args}"
no-cov = "cov --no-cov {args}"
lint = "pre-commit run -a"

[[tool.hatch.envs.test.matrix]]
python = ["310", "311"]

[tool.coverage.run]
branch = true
parallel = true
omit = [
  "turpanlegger/__about__.py",
]

[tool.coverage.report]
exclude_lines = [
  "no cov",
  "if __name__ == .__main__.:",
  "if TYPE_CHECKING:",
]


[tool.hatch.build.targets.sdist]
include = [
    "/turplanlegger",
]<|MERGE_RESOLUTION|>--- conflicted
+++ resolved
@@ -38,13 +38,8 @@
 dev = [
     "hatch==1.6.3",
     "pre-commit==3.1.1",
-<<<<<<< HEAD
     "pylint==2.16.4",
-    "pytest==7.2.1",
-=======
-    "pylint==2.16.2",
     "pytest==7.2.2",
->>>>>>> 18c0316b
     "pytest-csv>=3.0.0",
     "pytest-cov==4.0.0",
     "wheel==0.38.4",
